module A2SV_Starter_Project_Blog

go 1.24.4

require (
<<<<<<< HEAD
	github.com/stretchr/testify v1.10.0
	golang.org/x/net v0.41.0
=======
	github.com/google/generative-ai-go v0.20.1
	github.com/stretchr/testify v1.10.0
	google.golang.org/api v0.244.0
>>>>>>> 05354ec0
)

require (
	cloud.google.com/go v0.115.0 // indirect
	cloud.google.com/go/ai v0.8.0 // indirect
	cloud.google.com/go/auth v0.16.3 // indirect
	cloud.google.com/go/auth/oauth2adapt v0.2.8 // indirect
	cloud.google.com/go/compute/metadata v0.7.0 // indirect
	cloud.google.com/go/longrunning v0.5.7 // indirect
	github.com/bytedance/sonic v1.11.6 // indirect
	github.com/bytedance/sonic/loader v0.1.1 // indirect
	github.com/cloudwego/base64x v0.1.4 // indirect
	github.com/cloudwego/iasm v0.2.0 // indirect
	github.com/felixge/httpsnoop v1.0.4 // indirect
	github.com/gabriel-vasile/mimetype v1.4.3 // indirect
	github.com/gin-contrib/sse v0.1.0 // indirect
	github.com/go-logr/logr v1.4.3 // indirect
	github.com/go-logr/stdr v1.2.2 // indirect
	github.com/go-playground/locales v0.14.1 // indirect
	github.com/go-playground/universal-translator v0.18.1 // indirect
	github.com/go-playground/validator/v10 v10.20.0 // indirect
	github.com/goccy/go-json v0.10.2 // indirect
	github.com/golang/snappy v0.0.4 // indirect
	github.com/google/s2a-go v0.1.9 // indirect
	github.com/google/uuid v1.6.0 // indirect
	github.com/googleapis/enterprise-certificate-proxy v0.3.6 // indirect
	github.com/googleapis/gax-go/v2 v2.15.0 // indirect
	github.com/json-iterator/go v1.1.12 // indirect
	github.com/klauspost/compress v1.16.7 // indirect
	github.com/klauspost/cpuid/v2 v2.2.7 // indirect
	github.com/leodido/go-urn v1.4.0 // indirect
	github.com/mattn/go-isatty v0.0.20 // indirect
	github.com/modern-go/concurrent v0.0.0-20180306012644-bacd9c7ef1dd // indirect
	github.com/modern-go/reflect2 v1.0.2 // indirect
	github.com/montanaflynn/stats v0.7.1 // indirect
	github.com/pelletier/go-toml/v2 v2.2.2 // indirect
	github.com/stretchr/objx v0.5.2 // indirect
	github.com/twitchyliquid64/golang-asm v0.15.1 // indirect
	github.com/ugorji/go/codec v1.2.12 // indirect
	github.com/xdg-go/pbkdf2 v1.0.0 // indirect
	github.com/xdg-go/scram v1.1.2 // indirect
	github.com/xdg-go/stringprep v1.0.4 // indirect
	github.com/youmark/pkcs8 v0.0.0-20240726163527-a2c0da244d78 // indirect
	go.opentelemetry.io/auto/sdk v1.1.0 // indirect
	go.opentelemetry.io/contrib/instrumentation/google.golang.org/grpc/otelgrpc v0.61.0 // indirect
	go.opentelemetry.io/contrib/instrumentation/net/http/otelhttp v0.61.0 // indirect
	go.opentelemetry.io/otel v1.36.0 // indirect
	go.opentelemetry.io/otel/metric v1.36.0 // indirect
	go.opentelemetry.io/otel/trace v1.36.0 // indirect
	golang.org/x/arch v0.8.0 // indirect
<<<<<<< HEAD
=======
	golang.org/x/net v0.42.0 // indirect
	golang.org/x/oauth2 v0.30.0 // indirect
>>>>>>> 05354ec0
	golang.org/x/sync v0.16.0 // indirect
	golang.org/x/sys v0.34.0 // indirect
	golang.org/x/text v0.27.0 // indirect
	golang.org/x/time v0.12.0 // indirect
	google.golang.org/genproto/googleapis/api v0.0.0-20250603155806-513f23925822 // indirect
	google.golang.org/genproto/googleapis/rpc v0.0.0-20250728155136-f173205681a0 // indirect
	google.golang.org/grpc v1.74.2 // indirect
	google.golang.org/protobuf v1.36.6 // indirect
)

require (
	github.com/davecgh/go-spew v1.1.1 // indirect
	github.com/gin-gonic/gin v1.10.1
	github.com/golang-jwt/jwt/v5 v5.3.0
	github.com/google/uuid v1.6.0
	github.com/joho/godotenv v1.5.1
	github.com/pmezard/go-difflib v1.0.0 // indirect
	go.mongodb.org/mongo-driver v1.17.4
	golang.org/x/crypto v0.40.0
	gopkg.in/yaml.v3 v3.0.1 // indirect
)<|MERGE_RESOLUTION|>--- conflicted
+++ resolved
@@ -3,14 +3,9 @@
 go 1.24.4
 
 require (
-<<<<<<< HEAD
 	github.com/stretchr/testify v1.10.0
-	golang.org/x/net v0.41.0
-=======
 	github.com/google/generative-ai-go v0.20.1
-	github.com/stretchr/testify v1.10.0
 	google.golang.org/api v0.244.0
->>>>>>> 05354ec0
 )
 
 require (
@@ -61,11 +56,8 @@
 	go.opentelemetry.io/otel/metric v1.36.0 // indirect
 	go.opentelemetry.io/otel/trace v1.36.0 // indirect
 	golang.org/x/arch v0.8.0 // indirect
-<<<<<<< HEAD
-=======
 	golang.org/x/net v0.42.0 // indirect
 	golang.org/x/oauth2 v0.30.0 // indirect
->>>>>>> 05354ec0
 	golang.org/x/sync v0.16.0 // indirect
 	golang.org/x/sys v0.34.0 // indirect
 	golang.org/x/text v0.27.0 // indirect
