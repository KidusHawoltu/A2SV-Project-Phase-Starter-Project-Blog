--- conflicted
+++ resolved
@@ -28,7 +28,6 @@
 	Role           Role
 	Bio            string
 	ProfilePicture string
-<<<<<<< HEAD
 
 	Provider   AuthProvider
 	ProviderID string
@@ -58,14 +57,6 @@
 	// Sorting
 	SortBy    string    // e.g., "username", "email", "createdAt"
 	SortOrder SortOrder // ASC or DESC (reusing from blog domain)
-=======
-
-	Provider   AuthProvider
-	ProviderID string
-
-	CreatedAt time.Time
-	UpdatedAt time.Time
->>>>>>> d5bc3b62
 }
 
 // IsValid checks if the role is one of the predefined valid roles.
@@ -100,4 +91,5 @@
 		return ErrInvalidRole
 	}
 	return nil
+
 }