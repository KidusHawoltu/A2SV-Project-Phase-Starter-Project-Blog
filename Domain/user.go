package domain

import (
	"net/mail" // The standard library's mail package is good for format validation.
	"regexp"
	"time"
)

type Role string
type AuthProvider string

const (
	RoleUser       Role         = "user"
	RoleAdmin      Role         = "admin"
	ProviderLocal  AuthProvider = "local"
	ProviderGoogle AuthProvider = "google"
)

var emailRegex = regexp.MustCompile(`^[a-zA-Z0-9._%+\-]+@[a-zA-Z0-9.\-]+\.[a-zA-Z]{2,}$`)

// User represents the bare minimum for a user in the application.
type User struct {
	ID             string
	Username       string
	Password       *string
	Email          string
	IsActive       bool
	Role           Role
	Bio            string
	ProfilePicture string
<<<<<<< HEAD

	Provider   AuthProvider
	ProviderID string

	CreatedAt time.Time
	UpdatedAt time.Time
}

type UserSearchFilterOptions struct {
	Username *string // Pointer for optional search
	Email    *string // Pointer for optional search
	Role     *Role   // Pointer to filter by a specific role
	IsActive *bool   // Pointer to filter by active/inactive status
	Provider *AuthProvider

	// AND or OR
	GlobalLogic GlobalLogic

	// Date range for when the user was created
	StartDate *time.Time
	EndDate   *time.Time

	// Pagination
	Page  int64
	Limit int64

	// Sorting
	SortBy    string    // e.g., "username", "email", "createdAt"
	SortOrder SortOrder // ASC or DESC (reusing from blog domain)
=======

	Provider   AuthProvider
	ProviderID string

	CreatedAt time.Time
	UpdatedAt time.Time
>>>>>>> d5bc3b62
}

// IsValid checks if the role is one of the predefined valid roles.
func (r Role) IsValid() bool {
	switch r {
	case RoleAdmin, RoleUser:
		return true
	}
	return false
}

// Validate performs intrinsic validation on the User struct fields.
func (u *User) Validate() error {
	if u.Username == "" {
		return ErrUsernameEmpty
	}
	if len(u.Username) > 50 {
		return ErrUsernameTooLong
	}
	if u.Provider == ProviderLocal {
		if u.Password == nil || *u.Password == "" {
			return ErrPasswordEmpty
		}
		if len(*u.Password) < 8 {
			return ErrPasswordTooShort
		}
	}
	if _, err := mail.ParseAddress(u.Email); err != nil || !emailRegex.MatchString(u.Email) {
		return ErrInvalidEmailFormat
	}
	if !u.Role.IsValid() {
		return ErrInvalidRole
	}
	return nil
}<|MERGE_RESOLUTION|>--- conflicted
+++ resolved
@@ -8,8 +8,13 @@
 
 type Role string
 type AuthProvider string
+type AuthProvider string
 
 const (
+	RoleUser       Role         = "user"
+	RoleAdmin      Role         = "admin"
+	ProviderLocal  AuthProvider = "local"
+	ProviderGoogle AuthProvider = "google"
 	RoleUser       Role         = "user"
 	RoleAdmin      Role         = "admin"
 	ProviderLocal  AuthProvider = "local"
@@ -28,7 +33,6 @@
 	Role           Role
 	Bio            string
 	ProfilePicture string
-<<<<<<< HEAD
 
 	Provider   AuthProvider
 	ProviderID string
@@ -58,14 +62,6 @@
 	// Sorting
 	SortBy    string    // e.g., "username", "email", "createdAt"
 	SortOrder SortOrder // ASC or DESC (reusing from blog domain)
-=======
-
-	Provider   AuthProvider
-	ProviderID string
-
-	CreatedAt time.Time
-	UpdatedAt time.Time
->>>>>>> d5bc3b62
 }
 
 // IsValid checks if the role is one of the predefined valid roles.
@@ -92,6 +88,13 @@
 		if len(*u.Password) < 8 {
 			return ErrPasswordTooShort
 		}
+	if u.Provider == ProviderLocal {
+		if u.Password == nil || *u.Password == "" {
+			return ErrPasswordEmpty
+		}
+		if len(*u.Password) < 8 {
+			return ErrPasswordTooShort
+		}
 	}
 	if _, err := mail.ParseAddress(u.Email); err != nil || !emailRegex.MatchString(u.Email) {
 		return ErrInvalidEmailFormat
@@ -100,4 +103,4 @@
 		return ErrInvalidRole
 	}
 	return nil
-}+}
