package main

import (
	"A2SV_Starter_Project_Blog/Delivery/controllers"
	"A2SV_Starter_Project_Blog/Delivery/routers"
	infrastructure "A2SV_Starter_Project_Blog/Infrastructure"
	repositories "A2SV_Starter_Project_Blog/Repositories"
	usecases "A2SV_Starter_Project_Blog/Usecases"
	"context"
	"log"
	"os"
	"strconv"
	"time"

	"github.com/joho/godotenv"
	"go.mongodb.org/mongo-driver/mongo"
	"go.mongodb.org/mongo-driver/mongo/options"
)

func main() {
	// Load .env file from current or parent directory
	if err := godotenv.Load(); err != nil {
		if err := godotenv.Load("../.env"); err != nil {
			log.Println("No .env file found, proceeding with environment defaults...")
		}
	}

	// --- Environment Config ---
	mongoURI := getEnv("MONGO_URI", "mongodb://localhost:27017")
	dbName := getEnv("DB_NAME", "g6-blog-db")
	serverPort := getEnv("PORT", "8080")

	// JWT settings
	jwtSecret := getEnv("JWT_SECRET", "a-very-secret-key-that-should-be-long-and-random")
	jwtIssuer := "g6-blog-api"
	accessTTL, _ := strconv.Atoi(getEnv("JWT_ACCESS_TTL_MIN", "15"))
	refreshTTL, _ := strconv.Atoi(getEnv("JWT_REFRESH_TTL_HR", "72"))
	jwtAccessTTL := time.Duration(accessTTL) * time.Minute
	jwtRefreshTTL := time.Duration(refreshTTL) * time.Hour

	// Usecase timeout
	usecaseTimeout := 5 * time.Second

	// Gemini AI settings
	geminiApiKey := getEnv("GEMINI_API_KEY", "")
	geminiModel := getEnv("GEMINI_MODEL", "gemini-2.5-pro")
	if geminiApiKey == "" {
		log.Println("WARN: GEMINI_API_KEY is not set. AI features will fail.")
	}

<<<<<<< HEAD
	cloudinaryCloudName := os.Getenv("CLOUDINARY_CLOUD_NAME")
	cloudinaryApiKey := os.Getenv("CLOUDINARY_API_KEY")
	cloudinaryApiSecret := os.Getenv("CLOUDINARY_API_SECRET")
	if cloudinaryCloudName == "" || cloudinaryApiKey == "" || cloudinaryApiSecret == "" {
		log.Panicln("WARN: Cloudinary credentials are not set. Image uploading will fail")
	}

=======
>>>>>>> d5bc3b62
	// Google OAuth2 Credentials
	googleClientID := os.Getenv("GOOGLE_CLIENT_ID")
	googleClientSecret := os.Getenv("GOOGLE_CLIENT_SECRET")
	googleRedirectURI := os.Getenv("GOOGLE_REDIRECT_URI")
	if googleClientID == "" || googleClientSecret == "" {
		log.Println("WARN: Google OAuth credentials are not set. Sign in with Google will fail.")
	}

	// SMTP email settings
	smtpHost := getEnv("SMTP_HOST", "smtp.mailtrap.io")
	smtpPort, _ := strconv.Atoi(getEnv("SMTP_PORT", "2525"))
	smtpUser := getEnv("SMTP_USER", "")
	smtpPass := getEnv("SMTP_PASSWORD", "")
	smtpFrom := getEnv("SMTP_FROM_EMAIL", "no-reply@example.com")

	// --- MongoDB Setup ---
	ctx, cancel := context.WithTimeout(context.Background(), 10*time.Second)
	defer cancel()

	client, err := mongo.Connect(ctx, options.Client().ApplyURI(mongoURI))
	if err != nil {
		log.Fatalf("Failed to connect to MongoDB: %v", err)
	}

	if err := client.Ping(ctx, nil); err != nil {
		log.Fatalf("MongoDB ping failed: %v", err)
	}
	defer client.Disconnect(context.Background())
	db := client.Database(dbName)

	log.Println("MongoDB connected.")

	// --- Infrastructure Services ---
	passwordService := infrastructure.NewPasswordService()
	jwtService := infrastructure.NewJWTService(jwtSecret, jwtIssuer, jwtAccessTTL, jwtRefreshTTL)
	emailService := infrastructure.NewSMTPEmailService(smtpHost, smtpPort, smtpUser, smtpPass, smtpFrom)
	aiService, err := infrastructure.NewGeminiAIService(geminiApiKey, geminiModel)
	if err != nil {
		log.Printf("WARN: Failed to initialize AI service: %v. AI features will be unavailable.", err)
	}
	googleOAuth2Service, err := infrastructure.NewGoogleOAuthService(googleClientID, googleClientSecret, googleRedirectURI)
	if err != nil {
		log.Println("WARN: Google OAuth credentials are not set. Sign in with Google will fail.", err)
	}
<<<<<<< HEAD
	imageUploadService, err := infrastructure.NewCloudinaryService(cloudinaryCloudName, cloudinaryApiKey, cloudinaryApiSecret)
	if err != nil {
		log.Printf("WARN: Cloudinary service failed to initialize. Image uploads will be unavailable. Error: %v", err)
	}
=======
>>>>>>> d5bc3b62

	// --- Repositories ---
	userRepo := repositories.NewMongoUserRepository(db, "users")
	tokenRepo := repositories.NewMongoTokenRepository(db, "tokens")
	blogRepo := repositories.NewBlogRepository(db.Collection("blogs"))
	interactionRepo := repositories.NewInteractionRepository(db.Collection("interactions"))
	commentRepo := repositories.NewCommentRepository(db.Collection("blog_comments"))

	// --- Usecases ---
	userUsecase := usecases.NewUserUsecase(userRepo, passwordService, jwtService, tokenRepo, emailService, imageUploadService, usecaseTimeout)
	blogUsecase := usecases.NewBlogUsecase(blogRepo, userRepo, interactionRepo, usecaseTimeout)
	aiUsecase := usecases.NewAIUsecase(aiService, 5*usecaseTimeout)
	commentUsecase := usecases.NewCommentUsecase(blogRepo, commentRepo, usecaseTimeout)
	oauthUsecase := usecases.NewOAuthUsecase(userRepo, tokenRepo, jwtService, googleOAuth2Service, usecaseTimeout)

	// --- Controllers ---
	userController := controllers.NewUserController(userUsecase)
	blogController := controllers.NewBlogController(blogUsecase)
	aiController := controllers.NewAIController(aiUsecase)
	commentController := controllers.NewCommentController(commentUsecase)
	oauthController := controllers.NewOAuthController(oauthUsecase)

	// --- Setup Router ---
	router := routers.SetupRouter(userController, blogController, aiController, commentController, oauthController, jwtService)

	log.Printf("Server starting on port %s...", serverPort)
	if err := router.Run(":" + serverPort); err != nil {
		log.Fatalf("Server failed to start: %v", err)
	}
}

// getEnv returns the env var value or a fallback if not set
func getEnv(key, fallback string) string {
	if value, ok := os.LookupEnv(key); ok {
		return value
	}
	return fallback
}<|MERGE_RESOLUTION|>--- conflicted
+++ resolved
@@ -48,7 +48,6 @@
 		log.Println("WARN: GEMINI_API_KEY is not set. AI features will fail.")
 	}
 
-<<<<<<< HEAD
 	cloudinaryCloudName := os.Getenv("CLOUDINARY_CLOUD_NAME")
 	cloudinaryApiKey := os.Getenv("CLOUDINARY_API_KEY")
 	cloudinaryApiSecret := os.Getenv("CLOUDINARY_API_SECRET")
@@ -56,8 +55,6 @@
 		log.Panicln("WARN: Cloudinary credentials are not set. Image uploading will fail")
 	}
 
-=======
->>>>>>> d5bc3b62
 	// Google OAuth2 Credentials
 	googleClientID := os.Getenv("GOOGLE_CLIENT_ID")
 	googleClientSecret := os.Getenv("GOOGLE_CLIENT_SECRET")
@@ -102,13 +99,10 @@
 	if err != nil {
 		log.Println("WARN: Google OAuth credentials are not set. Sign in with Google will fail.", err)
 	}
-<<<<<<< HEAD
 	imageUploadService, err := infrastructure.NewCloudinaryService(cloudinaryCloudName, cloudinaryApiKey, cloudinaryApiSecret)
 	if err != nil {
 		log.Printf("WARN: Cloudinary service failed to initialize. Image uploads will be unavailable. Error: %v", err)
 	}
-=======
->>>>>>> d5bc3b62
 
 	// --- Repositories ---
 	userRepo := repositories.NewMongoUserRepository(db, "users")
@@ -121,7 +115,9 @@
 	userUsecase := usecases.NewUserUsecase(userRepo, passwordService, jwtService, tokenRepo, emailService, imageUploadService, usecaseTimeout)
 	blogUsecase := usecases.NewBlogUsecase(blogRepo, userRepo, interactionRepo, usecaseTimeout)
 	aiUsecase := usecases.NewAIUsecase(aiService, 5*usecaseTimeout)
+	aiUsecase := usecases.NewAIUsecase(aiService, 5*usecaseTimeout)
 	commentUsecase := usecases.NewCommentUsecase(blogRepo, commentRepo, usecaseTimeout)
+	oauthUsecase := usecases.NewOAuthUsecase(userRepo, tokenRepo, jwtService, googleOAuth2Service, usecaseTimeout)
 	oauthUsecase := usecases.NewOAuthUsecase(userRepo, tokenRepo, jwtService, googleOAuth2Service, usecaseTimeout)
 
 	// --- Controllers ---
@@ -130,8 +126,10 @@
 	aiController := controllers.NewAIController(aiUsecase)
 	commentController := controllers.NewCommentController(commentUsecase)
 	oauthController := controllers.NewOAuthController(oauthUsecase)
+	oauthController := controllers.NewOAuthController(oauthUsecase)
 
 	// --- Setup Router ---
+	router := routers.SetupRouter(userController, blogController, aiController, commentController, oauthController, jwtService)
 	router := routers.SetupRouter(userController, blogController, aiController, commentController, oauthController, jwtService)
 
 	log.Printf("Server starting on port %s...", serverPort)
