--- conflicted
+++ resolved
@@ -18,7 +18,6 @@
 	GetByEmail(ctx context.Context, email string) (*domain.User, error)
 	GetByUsername(ctx context.Context, username string) (*domain.User, error)
 	GetByID(ctx context.Context, id string) (*domain.User, error)
-<<<<<<< HEAD
 	Update(ctx context.Context, user *domain.User) error
 }
 
@@ -27,9 +26,7 @@
 	GetByValue(ctx context.Context, tokenValue string) (*domain.Token, error)
 	Delete(ctx context.Context, tokenID string) error
 	DeleteByUserID(ctx context.Context, userID string, tokenType domain.TokenType) error
-=======
 	FindUserIDsByName(ctx context.Context, authorName string) ([]string, error)
->>>>>>> 05354ec0
 }
 type UserUsecase interface {
 	Register(ctx context.Context, user *domain.User) error
@@ -157,7 +154,6 @@
 		return "","", err
 	}
 	if user == nil {
-<<<<<<< HEAD
 		return  "", "", domain.ErrAuthenticationFailed //user not found
 	}
 
@@ -168,9 +164,6 @@
 	err = uc.passwordService.ComparePassword(user.Password, password) 
 	if err != nil {
 		return "","",domain.ErrAuthenticationFailed
-=======
-		return "", domain.ErrAuthenticationFailed //user not found
->>>>>>> 05354ec0
 	}
 
 	// Generate and return access token
@@ -395,4 +388,4 @@
 	}
 
 	return accessToken, refreshToken, nil
-}
+}