package repositories

import (
	domain "A2SV_Starter_Project_Blog/Domain"
	usecases "A2SV_Starter_Project_Blog/Usecases"
	"context"
	"time"

	"go.mongodb.org/mongo-driver/bson"
	"go.mongodb.org/mongo-driver/bson/primitive"
	"go.mongodb.org/mongo-driver/mongo"
	"go.mongodb.org/mongo-driver/mongo/options"
)

// userMongo is the data model for the database.
type userMongo struct {
	ID             primitive.ObjectID `bson:"_id,omitempty"`
	Username       string             `bson:"username"`
	Email          string             `bson:"email"`
	IsActive       string             `bson:"isActive"`
	Password       string             `bson:"password"`
	Role           domain.Role        `bson:"role"`
	Bio            string             `bson:"bio,omitempty"`
	ProfilePicture string             `bson:"profilePicture,omitempty"`
	CreatedAt      time.Time          `bson:"createdAt"`
	UpdatedAt      time.Time          `bson:"updatedAt"`
}

// Mappers
func toUserDomain(u userMongo) *domain.User {
	return &domain.User{
		ID:             u.ID.Hex(),
		Username:       u.Username,
		Email:          u.Email,
		Password:       u.Password,
		Role:           u.Role,
		Bio:            u.Bio,
		ProfilePicture: u.ProfilePicture,
		CreatedAt:      u.CreatedAt,
		UpdatedAt:      u.UpdatedAt,
	}
}

func fromUserDomain(u domain.User) userMongo {
	var objectID primitive.ObjectID
	if id, err := primitive.ObjectIDFromHex(u.ID); err == nil {
		objectID = id
	}
	return userMongo{
		ID:             objectID,
		Username:       u.Username,
		Email:          u.Email,
		Password:       u.Password,
		Role:           u.Role,
		Bio:            u.Bio,
		ProfilePicture: u.ProfilePicture,
		CreatedAt:      u.CreatedAt,
		UpdatedAt:      u.UpdatedAt,
	}
}

type mongoUserRepository struct {
	collection *mongo.Collection
}

// NewMongoUserRepository creates a new user repository instance.
func NewMongoUserRepository(db *mongo.Database, collectionName string) usecases.UserRepository {
	return &mongoUserRepository{
		collection: db.Collection(collectionName),
	}
}

func (r *mongoUserRepository) Create(ctx context.Context, user *domain.User) error {
	mongoModel := fromUserDomain(*user)
	now := time.Now()
	mongoModel.CreatedAt = now
	mongoModel.UpdatedAt = now

	_, err := r.collection.InsertOne(ctx, mongoModel)
	return err
}

func (r *mongoUserRepository) GetByEmail(ctx context.Context, email string) (*domain.User, error) {
	var mongoModel userMongo
	err := r.collection.FindOne(ctx, bson.M{"email": email}).Decode(&mongoModel)
	if err != nil {
		if err == mongo.ErrNoDocuments {
			return nil, nil // Not an application error, just means no user found
		}
		return nil, err
	}
	return toUserDomain(mongoModel), nil
}

// GetByUsername fetches a single user by their username.
func (r *mongoUserRepository) GetByUsername(ctx context.Context, username string) (*domain.User, error) {
	var mongoModel userMongo
	err := r.collection.FindOne(ctx, bson.M{"username": username}).Decode(&mongoModel)
	if err != nil {
		if err == mongo.ErrNoDocuments {
			return nil, nil
		}
		return nil, err
	}
	return toUserDomain(mongoModel), nil
}

func (r *mongoUserRepository) GetByID(ctx context.Context, id string) (*domain.User, error) {
	objectID, err := primitive.ObjectIDFromHex(id)
	if err != nil {
		return nil, domain.ErrUserNotFound // Invalid ID format
	}

	var mongoModel userMongo
	err = r.collection.FindOne(ctx, bson.M{"_id": objectID}).Decode(&mongoModel)
	if err != nil {
		if err == mongo.ErrNoDocuments {
			return nil, domain.ErrUserNotFound
		}
		return nil, err
	}
	return toUserDomain(mongoModel), nil
}

<<<<<<< HEAD
func(r *mongoUserRepository) Update(ctx context.Context, user *domain.User) error {
	ObjectID, err := primitive.ObjectIDFromHex(user.ID)
	if err != nil {
		return domain.ErrUserNotFound
	}
	user.UpdatedAt = time.Now()
	update := bson.M{
		"$set": bson.M{
			"bio":  user.Bio,
			"profilePicture": user.ProfilePicture,
			"updatedAt": user.UpdatedAt,
			"password": user.UpdatedAt,
		},
	}

	_, err = r.collection.UpdateByID(ctx, ObjectID, update)
	return err 
=======
func (r *mongoUserRepository) FindUserIDsByName(ctx context.Context, authorName string) ([]string, error) {
	// We want to find all users where the username matches, case-insensitively.
	filter := bson.M{"username": bson.M{"$regex": authorName, "$options": "i"}}

	// We only need the "_id" field, so we can use a projection to make the query more efficient.
	// This tells MongoDB not to send back the entire user document over the network.
	projection := options.Find().SetProjection(bson.M{"_id": 1})

	cursor, err := r.collection.Find(ctx, filter, projection)
	if err != nil {
		return nil, err
	}
	defer cursor.Close(ctx)

	var ids []string
	for cursor.Next(ctx) {
		var result struct {
			ID primitive.ObjectID `bson:"_id"`
		}
		if err := cursor.Decode(&result); err != nil {
			return nil, err
		}
		ids = append(ids, result.ID.Hex())
	}

	if err := cursor.Err(); err != nil {
		return nil, err
	}

	return ids, nil
>>>>>>> 05354ec0
}<|MERGE_RESOLUTION|>--- conflicted
+++ resolved
@@ -122,7 +122,7 @@
 	return toUserDomain(mongoModel), nil
 }
 
-<<<<<<< HEAD
+
 func(r *mongoUserRepository) Update(ctx context.Context, user *domain.User) error {
 	ObjectID, err := primitive.ObjectIDFromHex(user.ID)
 	if err != nil {
@@ -140,7 +140,7 @@
 
 	_, err = r.collection.UpdateByID(ctx, ObjectID, update)
 	return err 
-=======
+}
 func (r *mongoUserRepository) FindUserIDsByName(ctx context.Context, authorName string) ([]string, error) {
 	// We want to find all users where the username matches, case-insensitively.
 	filter := bson.M{"username": bson.M{"$regex": authorName, "$options": "i"}}
@@ -171,5 +171,4 @@
 	}
 
 	return ids, nil
->>>>>>> 05354ec0
 }